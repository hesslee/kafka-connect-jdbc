/*
 * Copyright 2018 Confluent Inc.
 *
 * Licensed under the Confluent Community License (the "License"); you may not use
 * this file except in compliance with the License.  You may obtain a copy of the
 * License at
 *
 * http://www.confluent.io/confluent-community-license
 *
 * Unless required by applicable law or agreed to in writing, software
 * distributed under the License is distributed on an "AS IS" BASIS, WITHOUT
 * WARRANTIES OF ANY KIND, either express or implied.  See the License for the
 * specific language governing permissions and limitations under the License.
 */

package io.confluent.connect.jdbc.source;

import static org.hamcrest.MatcherAssert.assertThat;
import static org.hamcrest.core.IsEqual.equalTo;
import static org.junit.Assert.assertEquals;
import static org.junit.Assert.assertNotNull;
import static org.junit.Assert.assertNull;
import static org.junit.Assert.assertTrue;
import static org.junit.Assert.fail;

import java.sql.DriverManager;
import java.sql.SQLException;
import java.sql.Timestamp;
import java.time.ZoneOffset;
import java.util.Arrays;
import java.util.Collections;
import java.util.Date;
import java.util.HashMap;
import java.util.List;
import java.util.Map;
import java.util.TimeZone;

import org.apache.kafka.common.config.ConfigException;
import org.apache.kafka.connect.data.Struct;
import org.apache.kafka.connect.errors.ConnectException;
import org.apache.kafka.connect.source.SourceRecord;
import org.junit.After;
import org.junit.Test;
import org.junit.runner.RunWith;
import org.powermock.api.easymock.PowerMock;
import org.powermock.core.classloader.annotations.PowerMockIgnore;
import org.powermock.modules.junit4.PowerMockRunner;

import io.confluent.connect.jdbc.util.DateTimeUtils;

// Tests of polling that return data updates, i.e. verifies the different behaviors for getting
// incremental data updates from the database
@RunWith(PowerMockRunner.class)
@PowerMockIgnore("javax.management.*")
public class JdbcSourceTaskUpdateTest extends JdbcSourceTaskTestBase {
  private static final Map<String, String> QUERY_SOURCE_PARTITION
      = Collections.singletonMap(JdbcSourceConnectorConstants.QUERY_NAME_KEY,
                                 JdbcSourceConnectorConstants.QUERY_NAME_VALUE);

  private static final TimeZone UTC_TIME_ZONE = TimeZone.getTimeZone(ZoneOffset.UTC);

  @After
  public void tearDown() throws Exception {
    task.stop();
    super.tearDown();
  }

  @Test
  public void testBulkPeriodicLoad() throws Exception {
    EmbeddedDerby.ColumnName column = new EmbeddedDerby.ColumnName("id");
    db.createTable(SINGLE_TABLE_NAME, "id", "INT NOT NULL");
    db.insert(SINGLE_TABLE_NAME, "id", 1);

    // Bulk periodic load is currently the default
    task.start(singleTableConfig());

    List<SourceRecord> records = task.poll();
    assertEquals(Collections.singletonMap(1, 1), countIntValues(records, "id"));
    assertRecordsTopic(records, TOPIC_PREFIX + SINGLE_TABLE_NAME);

    records = task.poll();
    assertEquals(Collections.singletonMap(1, 1), countIntValues(records, "id"));
    assertRecordsTopic(records, TOPIC_PREFIX + SINGLE_TABLE_NAME);

    db.insert(SINGLE_TABLE_NAME, "id", 2);
    records = task.poll();
    Map<Integer, Integer> twoRecords = new HashMap<>();
    twoRecords.put(1, 1);
    twoRecords.put(2, 1);
    assertEquals(twoRecords, countIntValues(records, "id"));
    assertRecordsTopic(records, TOPIC_PREFIX + SINGLE_TABLE_NAME);

    db.delete(SINGLE_TABLE_NAME, new EmbeddedDerby.EqualsCondition(column, 1));
    records = task.poll();
    assertEquals(Collections.singletonMap(2, 1), countIntValues(records, "id"));
    assertRecordsTopic(records, TOPIC_PREFIX + SINGLE_TABLE_NAME);
  }

  @Test(expected = ConnectException.class)
  public void testIncrementingInvalidColumn() throws Exception {
    expectInitializeNoOffsets(Arrays.asList(
        SINGLE_TABLE_PARTITION_WITH_VERSION,
        SINGLE_TABLE_PARTITION)
    );


    PowerMock.replayAll();

    // Incrementing column must be NOT NULL
    db.createTable(SINGLE_TABLE_NAME, "id", "INT");

    startTask(null, "id", null);

    PowerMock.verifyAll();
  }

  @Test(expected = ConnectException.class)
  public void testTimestampInvalidColumn() throws Exception {
    expectInitializeNoOffsets(Arrays.asList(
        SINGLE_TABLE_PARTITION_WITH_VERSION,
        SINGLE_TABLE_PARTITION)
    );

    PowerMock.replayAll();

    // Timestamp column must be NOT NULL
    db.createTable(SINGLE_TABLE_NAME, "modified", "TIMESTAMP");

    startTask("modified", null, null);

    PowerMock.verifyAll();
  }

  @Test
  public void testManualIncrementing() throws Exception {
    expectInitializeNoOffsets(Arrays.asList(
        SINGLE_TABLE_PARTITION_WITH_VERSION, 
        SINGLE_TABLE_PARTITION)
    );

    PowerMock.replayAll();

    db.createTable(SINGLE_TABLE_NAME,
                   "id", "INT NOT NULL");
    db.insert(SINGLE_TABLE_NAME, "id", 1);

    startTask(null, "id", null);
    verifyIncrementingFirstPoll(TOPIC_PREFIX + SINGLE_TABLE_NAME);

    // Adding records should result in only those records during the next poll()
    db.insert(SINGLE_TABLE_NAME, "id", 2);
    db.insert(SINGLE_TABLE_NAME, "id", 3);

    verifyPoll(2, "id", Arrays.asList(2, 3), false, true, false, TOPIC_PREFIX + SINGLE_TABLE_NAME);

    PowerMock.verifyAll();
  }

  @Test
  public void testAutoincrement() throws Exception {
    expectInitializeNoOffsets(Arrays.asList(
        SINGLE_TABLE_PARTITION_WITH_VERSION,
        SINGLE_TABLE_PARTITION)
    );

    PowerMock.replayAll();

    String extraColumn = "col";
    // Need extra column to be able to insert anything, extra is ignored.
    db.createTable(SINGLE_TABLE_NAME,
                   "id", "INT NOT NULL GENERATED ALWAYS AS IDENTITY",
                   extraColumn, "FLOAT");
    db.insert(SINGLE_TABLE_NAME, extraColumn, 32.4f);

    startTask(null, "", null); // auto-incrementing
    verifyIncrementingFirstPoll(TOPIC_PREFIX + SINGLE_TABLE_NAME);

    // Adding records should result in only those records during the next poll()
    db.insert(SINGLE_TABLE_NAME, extraColumn, 33.4f);
    db.insert(SINGLE_TABLE_NAME, extraColumn, 35.4f);

    verifyPoll(2, "id", Arrays.asList(2, 3), false, true, false, TOPIC_PREFIX + SINGLE_TABLE_NAME);

    PowerMock.verifyAll();
  }

  @Test
  public void testTimestamp() throws Exception {
    expectInitializeNoOffsets(Arrays.asList(
        SINGLE_TABLE_PARTITION_WITH_VERSION,
        SINGLE_TABLE_PARTITION)
    );

    PowerMock.replayAll();

    // Manage these manually so we can verify the emitted values
    db.createTable(SINGLE_TABLE_NAME,
                   "modified", "TIMESTAMP NOT NULL",
                   "id", "INT");
    db.insert(SINGLE_TABLE_NAME,
        "modified", DateTimeUtils.formatTimestamp(new Timestamp(10L), UTC_TIME_ZONE),
        "id", 1);

    startTask("modified", null, null);
    verifyTimestampFirstPoll(TOPIC_PREFIX + SINGLE_TABLE_NAME);

    // If there isn't enough resolution, this could miss some rows. In this case, we'll only see
    // IDs 3 & 4.
    db.insert(SINGLE_TABLE_NAME,
            "modified", DateTimeUtils.formatTimestamp(new Timestamp(10L), UTC_TIME_ZONE),
            "id", 2);
    db.insert(SINGLE_TABLE_NAME,
            "modified", DateTimeUtils.formatTimestamp(new Timestamp(11L), UTC_TIME_ZONE),
            "id", 3);
    db.insert(SINGLE_TABLE_NAME,
            "modified", DateTimeUtils.formatTimestamp(new Timestamp(12L), UTC_TIME_ZONE),
            "id", 4);

    verifyPoll(2, "id", Arrays.asList(3, 4), true, false, false, TOPIC_PREFIX + SINGLE_TABLE_NAME);

    PowerMock.verifyAll();
  }

  @Test
  public void testMultiColumnTimestamp() throws Exception {
    expectInitializeNoOffsets(Arrays.asList(
        SINGLE_TABLE_PARTITION_WITH_VERSION,
        SINGLE_TABLE_PARTITION)
    );

    PowerMock.replayAll();
    // Manage these manually so we can verify the emitted values
    db.createTable(SINGLE_TABLE_NAME,
                   "modified", "TIMESTAMP",
                   "created", "TIMESTAMP NOT NULL",
                   "id", "INT");
    db.insert(SINGLE_TABLE_NAME,
            "created", DateTimeUtils.formatTimestamp(new Timestamp(10L), UTC_TIME_ZONE),
            "id", 1);
    startTask("modified, created", null, null);
    verifyMultiTimestampFirstPoll(TOPIC_PREFIX + SINGLE_TABLE_NAME);

    db.insert(SINGLE_TABLE_NAME,
            "modified", DateTimeUtils.formatTimestamp(new Timestamp(13L), UTC_TIME_ZONE),
            "created", DateTimeUtils.formatTimestamp(new Timestamp(10L), UTC_TIME_ZONE),
            "id", 2);
    db.insert(SINGLE_TABLE_NAME,
            "created", DateTimeUtils.formatTimestamp(new Timestamp(11L), UTC_TIME_ZONE),
            "id", 3);
    db.insert(SINGLE_TABLE_NAME,
            "created", DateTimeUtils.formatTimestamp(new Timestamp(12L), UTC_TIME_ZONE),
            "id", 4);

    verifyPoll(3, "id", Arrays.asList(2, 3, 4), false, false, true, TOPIC_PREFIX + SINGLE_TABLE_NAME);

    PowerMock.verifyAll();
  }

  @Test
  public void testTimestampWithDelay() throws Exception {
    expectInitializeNoOffsets(Arrays.asList(
        SINGLE_TABLE_PARTITION_WITH_VERSION,
        SINGLE_TABLE_PARTITION)
    );

    PowerMock.replayAll();

    // Manage these manually so we can verify the emitted values
    db.createTable(SINGLE_TABLE_NAME,
                   "modified", "TIMESTAMP NOT NULL",
                   "id", "INT");

    db.insert(SINGLE_TABLE_NAME,
            "modified", DateTimeUtils.formatTimestamp(new Timestamp(10L), UTC_TIME_ZONE),
            "id", 1);

    startTask("modified", null, null, 4L, "UTC");
    verifyTimestampFirstPoll(TOPIC_PREFIX + SINGLE_TABLE_NAME);

    Long currentTime = new Date().getTime();

    // Validate that we are seeing 2,3 but not 4,5 as they are getting delayed to the next round
    // Using "toString" and not UTC because Derby's current_timestamp is always local time (i.e. doesn't honor Calendar settings)
    db.insert(SINGLE_TABLE_NAME, "modified", new Timestamp(currentTime).toString(), "id", 2);
    db.insert(SINGLE_TABLE_NAME, "modified", new Timestamp(currentTime+1L).toString(), "id", 3);
    db.insert(SINGLE_TABLE_NAME, "modified", new Timestamp(currentTime+500L).toString(), "id", 4);
    db.insert(SINGLE_TABLE_NAME, "modified", new Timestamp(currentTime+501L).toString(), "id", 5);

    verifyPoll(2, "id", Arrays.asList(2, 3), true, false, false, TOPIC_PREFIX + SINGLE_TABLE_NAME);

    // make sure we get the rest
    Thread.sleep(500);
    verifyPoll(2, "id", Arrays.asList(4, 5), true, false, false, TOPIC_PREFIX + SINGLE_TABLE_NAME);

    PowerMock.verifyAll();
  }


  @Test
  public void testComputeInitialOffsetWithTime() throws Exception{
    expectInitializeNoOffsets(Arrays.asList(
            SINGLE_TABLE_PARTITION_WITH_VERSION,
            SINGLE_TABLE_PARTITION)
    );
    PowerMock.replayAll();
    db.createTable(SINGLE_TABLE_NAME,
            "modified", "TIMESTAMP NOT NULL",
            "id", "INT");
    startTask("modified", null, null, 4L, TimeZone.getDefault().getID(), 100L);

    Map<String, Object> result = task.computeInitialOffset("table", null, TimeZone.getDefault());
    Map<String, Object> expect = new HashMap<String, Object>();
    expect.put(TimestampIncrementingOffset.TIMESTAMP_FIELD, 100L);
    assertEquals(expect , result);
    PowerMock.verifyAll();
  }

  @Test
  public void testComputeInitialOffsetWithNull() throws Exception{
    expectInitializeNoOffsets(Arrays.asList(
            SINGLE_TABLE_PARTITION_WITH_VERSION,
            SINGLE_TABLE_PARTITION)
    );
    PowerMock.replayAll();
    db.createTable(SINGLE_TABLE_NAME,
            "modified", "TIMESTAMP NOT NULL",
            "id", "INT");
    startTask("modified", null, null, 4L, TimeZone.getDefault().getID(), null);

    Map<String, Object> result = task.computeInitialOffset("table", null, TimeZone.getDefault());
    Map<String, Object> expect = null;
    assertEquals(expect , result);
    PowerMock.verifyAll();
  }

  @Test
  public void testComputeInitialOffsetWithCurrent() throws Exception{
    expectInitializeNoOffsets(Arrays.asList(
            SINGLE_TABLE_PARTITION_WITH_VERSION,
            SINGLE_TABLE_PARTITION)
    );
    PowerMock.replayAll();
    db.createTable(SINGLE_TABLE_NAME,
            "modified", "TIMESTAMP NOT NULL",
            "id", "INT");
    startTask("modified", null, null, 4L, TimeZone.getDefault().getID(), -1L);

    Map<String, Object> result = task.computeInitialOffset("table", null, TimeZone.getDefault());
    Map<String, Object> expect = new HashMap<String, Object>();
    assertTrue(result.containsKey(TimestampIncrementingOffset.TIMESTAMP_FIELD));
    long gapWithIn = 1000L;
    long gap =new Date().getTime() - Long.valueOf(result.get(TimestampIncrementingOffset.TIMESTAMP_FIELD).toString());
    assertTrue(gapWithIn > gap);
    PowerMock.verifyAll();
  }


  @Test
  public void testTimestampWithTimestampInitialCurrent() throws Exception {
    expectInitializeNoOffsets(Arrays.asList(
            SINGLE_TABLE_PARTITION_WITH_VERSION,
            SINGLE_TABLE_PARTITION)
    );

    PowerMock.replayAll();

    // Manage these manually so we can verify the emitted values
    db.createTable(SINGLE_TABLE_NAME,
            "modified", "TIMESTAMP NOT NULL",
            "id", "INT");

    Long currentTime = new Date().getTime();
    // Derby DB start with default Timezone
    TimeZone tz = TimeZone.getDefault();

    db.insert(SINGLE_TABLE_NAME, "modified", DateTimeUtils.formatTimestamp(new Timestamp(10L), tz), "id", 1);
    db.insert(SINGLE_TABLE_NAME, "modified", DateTimeUtils.formatTimestamp(new Timestamp(currentTime+1000L), tz), "id", 2);
    db.insert(SINGLE_TABLE_NAME, "modified", DateTimeUtils.formatTimestamp(new Timestamp(currentTime+1001L), tz), "id", 3);

    startTask("modified", null, null, 4L, tz.getID(), -1L);

    // expect records those timestamp is newer than current time.
    verifyPoll(2, "id", Arrays.asList(2, 3), true,false, false, TOPIC_PREFIX + SINGLE_TABLE_NAME);

    PowerMock.verifyAll();
  }

  @Test
  public void testTimestampWithTimestampInitialDefault() throws Exception {
    expectInitializeNoOffsets(Arrays.asList(
            SINGLE_TABLE_PARTITION_WITH_VERSION,
            SINGLE_TABLE_PARTITION)
    );

    PowerMock.replayAll();

    // Manage these manually so we can verify the emitted values
    db.createTable(SINGLE_TABLE_NAME,
            "modified", "TIMESTAMP NOT NULL",
            "id", "INT");

    db.insert(SINGLE_TABLE_NAME, "modified", DateTimeUtils.formatTimestamp(new Timestamp(10L), UTC_TIME_ZONE), "id", 1);

    startTask("modified", null, null, 4L, "UTC", 0L);

    verifyTimestampFirstPoll(TOPIC_PREFIX + SINGLE_TABLE_NAME);

    db.insert(SINGLE_TABLE_NAME, "modified", DateTimeUtils.formatTimestamp(new Timestamp(11L), UTC_TIME_ZONE), "id", 2);
    db.insert(SINGLE_TABLE_NAME, "modified", DateTimeUtils.formatTimestamp(new Timestamp(12L), UTC_TIME_ZONE), "id", 3);

    verifyPoll(2, "id", Arrays.asList(2, 3), true,false, false, TOPIC_PREFIX + SINGLE_TABLE_NAME);

    PowerMock.verifyAll();
  }

  @Test
  public void testTimestampWithTimestampInitial() throws Exception {
    expectInitializeNoOffsets(Arrays.asList(
            SINGLE_TABLE_PARTITION_WITH_VERSION,
            SINGLE_TABLE_PARTITION)
    );

    PowerMock.replayAll();

    // Manage these manually so we can verify the emitted values
    db.createTable(SINGLE_TABLE_NAME,
            "modified", "TIMESTAMP NOT NULL",
            "id", "INT");

    Long currentTime = new Date().getTime();

    db.insert(SINGLE_TABLE_NAME, "modified", DateTimeUtils.formatTimestamp(new Timestamp(10L), UTC_TIME_ZONE), "id", 1);
    db.insert(SINGLE_TABLE_NAME, "modified", DateTimeUtils.formatTimestamp(new Timestamp(100L), UTC_TIME_ZONE), "id", 2);
    db.insert(SINGLE_TABLE_NAME, "modified", DateTimeUtils.formatTimestamp(new Timestamp(110L), UTC_TIME_ZONE), "id", 3);

    startTask("modified", null, null, 4L, "UTC" , 100L);

    // except a record its timestamp is newer than 100L
    verifyPoll(1, "id", Arrays.asList(3), true,false, false, TOPIC_PREFIX + SINGLE_TABLE_NAME);

    db.insert(SINGLE_TABLE_NAME, "modified", DateTimeUtils.formatTimestamp(new Timestamp(120L), UTC_TIME_ZONE), "id", 4);

    // except a record its timestamp is newer than previous offset
    verifyPoll(1, "id", Arrays.asList(4), true,false, false, TOPIC_PREFIX + SINGLE_TABLE_NAME);

    PowerMock.verifyAll();
  }

  @Test
  public void testTimestampAndIncrementing() throws Exception {
    expectInitializeNoOffsets(Arrays.asList(
        SINGLE_TABLE_PARTITION_WITH_VERSION,
        SINGLE_TABLE_PARTITION)
    );

    PowerMock.replayAll();

    // Manage these manually so we can verify the emitted values
    db.createTable(SINGLE_TABLE_NAME,
                   "modified", "TIMESTAMP NOT NULL",
                   "id", "INT NOT NULL");
    db.insert(SINGLE_TABLE_NAME,
        "modified", DateTimeUtils.formatTimestamp(new Timestamp(10L), UTC_TIME_ZONE),
        "id", 1);

    startTask("modified", "id", null);
    verifyIncrementingAndTimestampFirstPoll(TOPIC_PREFIX + SINGLE_TABLE_NAME);

    // Should be able to pick up id 3 because of ID despite same timestamp.
    // Note this is setup so we can reuse some validation code
    db.insert(SINGLE_TABLE_NAME, "modified",
            DateTimeUtils.formatTimestamp(new Timestamp(10L), UTC_TIME_ZONE), "id", 3);
    db.insert(SINGLE_TABLE_NAME, "modified",
            DateTimeUtils.formatTimestamp(new Timestamp(11L), UTC_TIME_ZONE), "id", 1);

    verifyPoll(2, "id", Arrays.asList(3, 1), true, true, false, TOPIC_PREFIX + SINGLE_TABLE_NAME);

    PowerMock.verifyAll();
  }

  @Test
  public void testTimestampInNonUTCTimezone() throws Exception {
    expectInitializeNoOffsets(Arrays.asList(
        SINGLE_TABLE_PARTITION_WITH_VERSION,
        SINGLE_TABLE_PARTITION)
    );

    PowerMock.replayAll();

    String timeZoneID = "America/Los_Angeles";
    TimeZone timeZone = TimeZone.getTimeZone(timeZoneID);
    // Manage these manually so we can verify the emitted values
    db.createTable(SINGLE_TABLE_NAME,
        "modified", "TIMESTAMP NOT NULL",
        "id", "INT NOT NULL");
    String modifiedTimestamp = DateTimeUtils.formatTimestamp(new Timestamp(10L), timeZone);
    db.insert(SINGLE_TABLE_NAME, "modified", modifiedTimestamp, "id", 1);

    startTask("modified", "id", null, 0L, timeZoneID);
    verifyIncrementingAndTimestampFirstPoll(TOPIC_PREFIX + SINGLE_TABLE_NAME);

    PowerMock.verifyAll();
  }

  @Test
  public void testTimestampInInvalidTimezone() throws Exception {
    String invalidTimeZoneID = "Europe/Invalid";
    // Manage these manually so we can verify the emitted values
    db.createTable(SINGLE_TABLE_NAME,
        "modified", "TIMESTAMP NOT NULL",
        "id", "INT NOT NULL");

    try {
      startTask("modified", "id", null, 0L, invalidTimeZoneID);
      fail("A ConfigException should have been thrown");
    } catch (ConnectException e) {
      assertTrue(e.getCause() instanceof ConfigException);
      ConfigException configException = (ConfigException) e.getCause();
      assertThat(configException.getMessage(),
          equalTo(
              "Invalid value Europe/Invalid for configuration db.timezone: Invalid time zone identifier"));
    }
  }

  @Test
  public void testMultiColumnTimestampAndIncrementing() throws Exception {
    expectInitializeNoOffsets(Arrays.asList(
        SINGLE_TABLE_PARTITION_WITH_VERSION,
        SINGLE_TABLE_PARTITION)
    );

    PowerMock.replayAll();

    // Manage these manually so we can verify the emitted values
    db.createTable(SINGLE_TABLE_NAME,
                   "modified", "TIMESTAMP",
                   "created", "TIMESTAMP NOT NULL",
                   "id", "INT NOT NULL");
    db.insert(SINGLE_TABLE_NAME,
        "created", DateTimeUtils.formatTimestamp(new Timestamp(10L), UTC_TIME_ZONE),
        "id", 1);

    startTask("modified, created", "id", null);
    verifyIncrementingAndMultiTimestampFirstPoll(TOPIC_PREFIX + SINGLE_TABLE_NAME);

    db.insert(SINGLE_TABLE_NAME, "created",
            DateTimeUtils.formatTimestamp(new Timestamp(10L), UTC_TIME_ZONE), "id", 3);
    db.insert(SINGLE_TABLE_NAME,
        "modified", DateTimeUtils.formatTimestamp(new Timestamp(11L), UTC_TIME_ZONE),
        "created", DateTimeUtils.formatTimestamp(new Timestamp(10L), UTC_TIME_ZONE),
        "id", 1);

    verifyPoll(2, "id", Arrays.asList(3, 1), false, true, true, TOPIC_PREFIX + SINGLE_TABLE_NAME);

    PowerMock.verifyAll();
  }

  @Test
  public void testManualIncrementingRestoreNoVersionOffset() throws Exception {
    TimestampIncrementingOffset offset = new TimestampIncrementingOffset(null, 1L);
    testManualIncrementingRestoreOffset(
        Collections.singletonMap(SINGLE_TABLE_PARTITION, offset.toMap())
    );
  }

  @Test
  public void testManualIncrementingRestoreVersionOneOffset() throws Exception {
    TimestampIncrementingOffset offset = new TimestampIncrementingOffset(null, 1L);
    testManualIncrementingRestoreOffset(
        Collections.singletonMap(SINGLE_TABLE_PARTITION_WITH_VERSION, offset.toMap())
    );
  }

  @Test
  public void testManualIncrementingRestoreOffsetsWithMultipleProtocol() throws Exception {
    TimestampIncrementingOffset oldOffset = new TimestampIncrementingOffset(null, 0L);
    TimestampIncrementingOffset offset = new TimestampIncrementingOffset(null, 1L);
    Map<Map<String, String>, Map<String, Object>> offsets = new HashMap<>();
    offsets.put(SINGLE_TABLE_PARTITION_WITH_VERSION, offset.toMap());
    offsets.put(SINGLE_TABLE_PARTITION, oldOffset.toMap());
    //we want to always use the offset with the latest protocol found
    testManualIncrementingRestoreOffset(offsets);
  }

  private void testManualIncrementingRestoreOffset(
      Map<Map<String, String>, Map<String, Object>> offsets) throws Exception {
    expectInitialize(
        Arrays.asList(SINGLE_TABLE_PARTITION_WITH_VERSION, SINGLE_TABLE_PARTITION),
        offsets
    );

    PowerMock.replayAll();

    db.createTable(SINGLE_TABLE_NAME, "id", "INT NOT NULL");
    db.insert(SINGLE_TABLE_NAME, "id", 1);
    db.insert(SINGLE_TABLE_NAME, "id", 2);
    db.insert(SINGLE_TABLE_NAME, "id", 3);

    startTask(null, "id", null);

    // Effectively skips first poll
    verifyPoll(2, "id", Arrays.asList(2, 3), false, true, false, TOPIC_PREFIX + SINGLE_TABLE_NAME);

    PowerMock.verifyAll();
  }

  @Test
  public void testAutoincrementRestoreNoVersionOffset() throws Exception {
    TimestampIncrementingOffset offset = new TimestampIncrementingOffset(null, 1L);
    testAutoincrementRestoreOffset(
        Collections.singletonMap(SINGLE_TABLE_PARTITION, offset.toMap())
    );
  }

  @Test
  public void testAutoincrementRestoreVersionOneOffset() throws Exception {
    TimestampIncrementingOffset offset = new TimestampIncrementingOffset(null, 1L);
    testAutoincrementRestoreOffset(
        Collections.singletonMap(SINGLE_TABLE_PARTITION_WITH_VERSION, offset.toMap())
    );
  }

  @Test
  public void testAutoincrementRestoreOffsetsWithMultipleProtocol() throws Exception {
    TimestampIncrementingOffset oldOffset = new TimestampIncrementingOffset(null, 0L);
    TimestampIncrementingOffset offset = new TimestampIncrementingOffset(null, 1L);
    Map<Map<String, String>, Map<String, Object>> offsets = new HashMap<>();
    offsets.put(SINGLE_TABLE_PARTITION_WITH_VERSION, offset.toMap());
    offsets.put(SINGLE_TABLE_PARTITION, oldOffset.toMap());
    //we want to always use the offset with the latest protocol found
    testAutoincrementRestoreOffset(offsets);
  }

  private void testAutoincrementRestoreOffset(
      Map<Map<String, String>, Map<String, Object>> offsets) throws Exception {

    expectInitialize(Arrays.asList(
        SINGLE_TABLE_PARTITION_WITH_VERSION, SINGLE_TABLE_PARTITION),
        offsets
    );

    PowerMock.replayAll();

    String extraColumn = "col";
    // Use BIGINT here to test LONG columns
    db.createTable(SINGLE_TABLE_NAME,
                   "id", "BIGINT NOT NULL GENERATED ALWAYS AS IDENTITY",
                   extraColumn, "FLOAT");
    db.insert(SINGLE_TABLE_NAME, extraColumn, 32.4f);
    db.insert(SINGLE_TABLE_NAME, extraColumn, 33.4f);
    db.insert(SINGLE_TABLE_NAME, extraColumn, 35.4f);

    startTask(null, "", null); // autoincrementing

    // Effectively skips first poll
    verifyPoll(2, "id", Arrays.asList(2L, 3L), false, true, false, TOPIC_PREFIX + SINGLE_TABLE_NAME);

    PowerMock.verifyAll();
  }

  @Test
  public void testTimestampRestoreNoVersionOffset() throws Exception {
    TimestampIncrementingOffset offset = new TimestampIncrementingOffset(new Timestamp(10L), null);
    testTimestampRestoreOffset(Collections.singletonMap(SINGLE_TABLE_PARTITION, offset.toMap()));
  }

  @Test
  public void testTimestampRestoreVersionOneOffset() throws Exception {
    TimestampIncrementingOffset offset = new TimestampIncrementingOffset(new Timestamp(10L), null);
    testTimestampRestoreOffset(
        Collections.singletonMap(SINGLE_TABLE_PARTITION_WITH_VERSION, offset.toMap())
    );
  }

  @Test
  public void testTimestampRestoreOffsetsWithMultipleProtocol() throws Exception {
    TimestampIncrementingOffset oldOffset = new TimestampIncrementingOffset(
        new Timestamp(8L),
        null
    );
    TimestampIncrementingOffset offset = new TimestampIncrementingOffset(new Timestamp(10L), null);
    Map<Map<String, String>, Map<String, Object>> offsets = new HashMap<>();
    offsets.put(SINGLE_TABLE_PARTITION_WITH_VERSION, offset.toMap());
    offsets.put(SINGLE_TABLE_PARTITION, oldOffset.toMap());
    //we want to always use the offset with the latest protocol found
    testTimestampRestoreOffset(offsets);
  }

  private void testTimestampRestoreOffset(
      Map<Map<String, String>, Map<String, Object>> offsets) throws Exception {
    expectInitialize(Arrays.asList(
        SINGLE_TABLE_PARTITION_WITH_VERSION, SINGLE_TABLE_PARTITION),
        offsets
    );

    PowerMock.replayAll();

    // Timestamp is managed manually here so we can verify handling of duplicate values
    db.createTable(SINGLE_TABLE_NAME,
                   "modified", "TIMESTAMP NOT NULL",
                   "id", "INT");
    // id=2 will be ignored since it has the same timestamp as the initial offset.
    db.insert(SINGLE_TABLE_NAME,
        "modified", DateTimeUtils.formatTimestamp(new Timestamp(10L), UTC_TIME_ZONE),
        "id", 2);
    db.insert(SINGLE_TABLE_NAME,
        "modified", DateTimeUtils.formatTimestamp(new Timestamp(11L), UTC_TIME_ZONE),
        "id", 3);
    db.insert(SINGLE_TABLE_NAME,
        "modified", DateTimeUtils.formatTimestamp(new Timestamp(12L), UTC_TIME_ZONE),
        "id", 4);

    startTask("modified", null, null);

    // Effectively skips first poll
    verifyPoll(2, "id", Arrays.asList(3, 4), true, false, false, TOPIC_PREFIX + SINGLE_TABLE_NAME);

    PowerMock.verifyAll();
  }

  @Test
  public void testTimestampAndIncrementingRestoreNoVersionOffset() throws Exception {
    TimestampIncrementingOffset offset = new TimestampIncrementingOffset(new Timestamp(10L), 3L);
    testTimestampAndIncrementingRestoreOffset(
        Collections.singletonMap(SINGLE_TABLE_PARTITION, offset.toMap())
    );
  }

  @Test
  public void testTimestampAndIncrementingRestoreVersionOneOffset() throws Exception {
    TimestampIncrementingOffset offset = new TimestampIncrementingOffset(new Timestamp(10L), 3L);
    testTimestampAndIncrementingRestoreOffset(
        Collections.singletonMap(SINGLE_TABLE_PARTITION_WITH_VERSION, offset.toMap())
    );
  }

  @Test
  public void testTimestampAndIncrementingRestoreOffsetsWithMultipleProtocol() throws Exception {
    TimestampIncrementingOffset oldOffset = new TimestampIncrementingOffset(new Timestamp(10L), 2L);
    TimestampIncrementingOffset offset = new TimestampIncrementingOffset(new Timestamp(10L), 3L);
    Map<Map<String, String>, Map<String, Object>> offsets = new HashMap<>();
    offsets.put(SINGLE_TABLE_PARTITION_WITH_VERSION, offset.toMap());
    offsets.put(SINGLE_TABLE_PARTITION, oldOffset.toMap());
    //we want to always use the offset with the latest protocol found
    testTimestampAndIncrementingRestoreOffset(offsets);
  }

  private void testTimestampAndIncrementingRestoreOffset(
      Map<Map<String, String>, Map<String, Object>> offsets) throws Exception {
    expectInitialize(Arrays.asList(
        SINGLE_TABLE_PARTITION_WITH_VERSION, SINGLE_TABLE_PARTITION),
        offsets
    );

    PowerMock.replayAll();

    // Timestamp is managed manually here so we can verify handling of duplicate values
    db.createTable(SINGLE_TABLE_NAME,
                   "modified", "TIMESTAMP NOT NULL",
                   "id", "INT NOT NULL");
    // id=3 will be ignored since it has the same timestamp + id as the initial offset, rest
    // should be included, including id=1 which is an old ID with newer timestamp
    db.insert(SINGLE_TABLE_NAME,
            "modified", DateTimeUtils.formatTimestamp(new Timestamp(9L), UTC_TIME_ZONE),
            "id", 2);
    db.insert(SINGLE_TABLE_NAME,
            "modified", DateTimeUtils.formatTimestamp(new Timestamp(10L), UTC_TIME_ZONE),
            "id", 3);
    db.insert(SINGLE_TABLE_NAME,
            "modified", DateTimeUtils.formatTimestamp(new Timestamp(11L), UTC_TIME_ZONE),
            "id", 4);
    db.insert(SINGLE_TABLE_NAME,
            "modified", DateTimeUtils.formatTimestamp(new Timestamp(12L), UTC_TIME_ZONE),
            "id", 5);
    db.insert(SINGLE_TABLE_NAME,
            "modified", DateTimeUtils.formatTimestamp(new Timestamp(13L), UTC_TIME_ZONE),
            "id", 1);

    startTask("modified", "id", null);

    verifyPoll(3, "id", Arrays.asList(4, 5, 1), true, true, false, TOPIC_PREFIX + SINGLE_TABLE_NAME);

    PowerMock.verifyAll();
  }


  @Test
  public void testCustomQueryBulk() throws Exception {
    db.createTable(JOIN_TABLE_NAME, "user_id", "INT", "name", "VARCHAR(64)");
    db.insert(JOIN_TABLE_NAME, "user_id", 1, "name", "Alice");
    db.insert(JOIN_TABLE_NAME, "user_id", 2, "name", "Bob");

    // Manage these manually so we can verify the emitted values
    db.createTable(SINGLE_TABLE_NAME,
                   "id", "INT",
                   "user_id", "INT");
    db.insert(SINGLE_TABLE_NAME, "id", 1, "user_id", 1);

    startTask(null, null, "SELECT \"test\".\"id\", \"test\""
                          + ".\"user_id\", \"users\".\"name\" FROM \"test\" JOIN \"users\" "
                          + "ON (\"test\".\"user_id\" = \"users\".\"user_id\")");

    List<SourceRecord> records = task.poll();
    assertEquals(1, records.size());
    Map<Integer, Integer> recordUserIdCounts = new HashMap<>();
    recordUserIdCounts.put(1, 1);
    assertEquals(recordUserIdCounts, countIntValues(records, "id"));
    assertRecordsTopic(records, TOPIC_PREFIX);
    assertRecordsSourcePartition(records, QUERY_SOURCE_PARTITION);

    db.insert(SINGLE_TABLE_NAME, "id", 2, "user_id", 1);
    db.insert(SINGLE_TABLE_NAME, "id", 3, "user_id", 2);
    db.insert(SINGLE_TABLE_NAME, "id", 4, "user_id", 2);

    records = task.poll();
    assertEquals(4, records.size());
    recordUserIdCounts = new HashMap<>();
    recordUserIdCounts.put(1, 2);
    recordUserIdCounts.put(2, 2);
    assertEquals(recordUserIdCounts, countIntValues(records, "user_id"));
    assertRecordsTopic(records, TOPIC_PREFIX);
    assertRecordsSourcePartition(records, QUERY_SOURCE_PARTITION);
  }

  @Test
  public void testCustomQueryWithTimestamp() throws Exception {
    expectInitializeNoOffsets(Arrays.asList(JOIN_QUERY_PARTITION));

    PowerMock.replayAll();

    db.createTable(JOIN_TABLE_NAME, "user_id", "INT", "name", "VARCHAR(64)");
    db.insert(JOIN_TABLE_NAME, "user_id", 1, "name", "Alice");
    db.insert(JOIN_TABLE_NAME, "user_id", 2, "name", "Bob");

    // Manage these manually so we can verify the emitted values
    db.createTable(SINGLE_TABLE_NAME,
                   "modified", "TIMESTAMP NOT NULL",
                   "id", "INT",
                   "user_id", "INT");
    db.insert(SINGLE_TABLE_NAME,
            "modified", DateTimeUtils.formatTimestamp(new Timestamp(10L), UTC_TIME_ZONE),
            "id", 1,
            "user_id", 1);

    startTask("modified", null, "SELECT \"test\".\"modified\", \"test\".\"id\", \"test\""
                                + ".\"user_id\", \"users\".\"name\" FROM \"test\" JOIN \"users\" "
                                + "ON (\"test\".\"user_id\" = \"users\".\"user_id\")");

    verifyTimestampFirstPoll(TOPIC_PREFIX);

    db.insert(SINGLE_TABLE_NAME,
            "modified", DateTimeUtils.formatTimestamp(new Timestamp(10L), UTC_TIME_ZONE),
            "id", 2,
            "user_id", 1);
    db.insert(SINGLE_TABLE_NAME,
            "modified", DateTimeUtils.formatTimestamp(new Timestamp(11L), UTC_TIME_ZONE),
            "id", 3,
            "user_id", 2);
    db.insert(SINGLE_TABLE_NAME,
            "modified", DateTimeUtils.formatTimestamp(new Timestamp(12L), UTC_TIME_ZONE),
            "id", 4,
            "user_id", 2);

    verifyPoll(2, "id", Arrays.asList(3, 4), true, false, false, TOPIC_PREFIX);

    PowerMock.verifyAll();
  }

<<<<<<< HEAD
  @Test (expected = ConnectException.class)
  public void testTaskFailsIfNoQueryOrTablesConfigProvided() {
    initializeTask();
    Map<String, String> props = new HashMap<>();
    props.put(JdbcSourceTaskConfig.TABLES_CONFIG, "[]");
    props.put(JdbcSourceConnectorConfig.QUERY_CONFIG, "");
    task.start(props);
  }

  @Test (expected = ConnectException.class)
  public void testTaskFailsIfBothQueryAndTablesConfigProvided() {
    initializeTask();
    Map<String, String> props = new HashMap<>();
    props.put(JdbcSourceTaskConfig.TABLES_CONFIG, "[dbo.table]");
    props.put(JdbcSourceConnectorConfig.QUERY_CONFIG, "Select * from some table");
    task.start(props);
=======
  @Test
  public void testCustomQueryMultipleRecordsWithDBPartition() throws Exception {
    expectInitializeNoOffsets(Arrays.asList(JOIN_QUERY_PARTITION));

    PowerMock.replayAll();

    db.createTable(JOIN_TABLE_NAME, "user_id", "INT", "name", "VARCHAR(64)");
    db.insert(JOIN_TABLE_NAME, "user_id", 1, "name", "Alice");
    db.insert(JOIN_TABLE_NAME, "user_id", 2, "name", "Bob");

    // Manage these manually so we can verify the emitted values
    db.createTable(SINGLE_TABLE_NAME,
        "modified", "TIMESTAMP NOT NULL",
        "id", "INT",
        "user_id", "INT");
    db.insert(SINGLE_TABLE_NAME,
        "modified", DateTimeUtils.formatTimestamp(new Timestamp(10L), UTC_TIME_ZONE),
        "id", 1,
        "user_id", 1);

    startTask("modified", null, "SELECT \"test\".\"modified\", \"test\".\"id\", \"test\""
        + ".\"user_id\", \"users\".\"name\" FROM \"test\" JOIN \"users\" "
        + "ON (\"test\".\"user_id\" = \"users\".\"user_id\")", 3);

    verifyTimestampFirstPoll(TOPIC_PREFIX);

    db.insert(SINGLE_TABLE_NAME,
        "modified", DateTimeUtils.formatTimestamp(new Timestamp(11L), UTC_TIME_ZONE),
        "id", 2,
        "user_id", 1);
    db.insert(SINGLE_TABLE_NAME,
        "modified", DateTimeUtils.formatTimestamp(new Timestamp(11L), UTC_TIME_ZONE),
        "id", 3,
        "user_id", 2);
    db.insert(SINGLE_TABLE_NAME,
        "modified", DateTimeUtils.formatTimestamp(new Timestamp(12L), UTC_TIME_ZONE),
        "id", 4,
        "user_id", 2);

    db.insert(SINGLE_TABLE_NAME,
        "modified", DateTimeUtils.formatTimestamp(new Timestamp(12L), UTC_TIME_ZONE),
        "id", 5,
        "user_id", 2);

    db.insert(SINGLE_TABLE_NAME,
        "modified", DateTimeUtils.formatTimestamp(new Timestamp(13L), UTC_TIME_ZONE),
        "id", 6,
        "user_id", 2);

    verifyPoll(3, "id", Arrays.asList(2, 3, 5), true, false, false, TOPIC_PREFIX);

    // close the derby DB
    db.close();

    // assert exception by empty response
    List<SourceRecord> records = task.poll();
    assertNull(records);

    // reconn
    db.connect();

    // last committed timestamp is 11, poll for records >11, hence repeat of 4
    verifyPoll(3, "id", Arrays.asList(4, 5, 6), true, false, false, TOPIC_PREFIX);

    PowerMock.verifyAll();
>>>>>>> 56d737fa
  }

  private void startTask(String timestampColumn, String incrementingColumn, String query) {
    startTask(timestampColumn, incrementingColumn, query, 0L, "UTC");
  }

  private void startTask(String timestampColumn, String incrementingColumn, String query, int batchSize) {
    startTask(timestampColumn, incrementingColumn, query, 0L, "UTC", null, batchSize);
  }

  private void startTask(String timestampColumn, String incrementingColumn, String query, Long delay, String timeZone) {
    startTask(timestampColumn, incrementingColumn, query, delay, timeZone, null, null);
  }

  private void startTask(String timestampColumn, String incrementingColumn, String query, Long delay, String timeZone, Long timestampInitial) {
    startTask(timestampColumn, incrementingColumn, query, delay, timeZone, timestampInitial, null);
  }

  private void startTask(String timestampColumn, String incrementingColumn, String query, Long delay, String timeZone, Long timestampInitial, Integer batchSize) {
    String mode = null;
    if (timestampColumn != null && incrementingColumn != null) {
      mode = JdbcSourceConnectorConfig.MODE_TIMESTAMP_INCREMENTING;
    } else if (timestampColumn != null) {
      mode = JdbcSourceConnectorConfig.MODE_TIMESTAMP;
    } else if (incrementingColumn != null) {
      mode = JdbcSourceConnectorConfig.MODE_INCREMENTING;
    } else {
      mode = JdbcSourceConnectorConfig.MODE_BULK;
    }
    initializeTask();
    Map<String, String> taskConfig = singleTableConfig();
    taskConfig.put(JdbcSourceConnectorConfig.MODE_CONFIG, mode);
    if (query != null) {
      taskConfig.put(JdbcSourceTaskConfig.QUERY_CONFIG, query);
      taskConfig.put(JdbcSourceTaskConfig.TABLES_CONFIG, "");
    }
    if (timestampColumn != null) {
      taskConfig.put(JdbcSourceConnectorConfig.TIMESTAMP_COLUMN_NAME_CONFIG, timestampColumn);
    }
    if (incrementingColumn != null) {
      taskConfig.put(JdbcSourceConnectorConfig.INCREMENTING_COLUMN_NAME_CONFIG, incrementingColumn);
    }
    taskConfig.put(JdbcSourceConnectorConfig.TIMESTAMP_DELAY_INTERVAL_MS_CONFIG, delay == null ? "0" : delay.toString());

    if (timestampInitial != null) {
      taskConfig.put(JdbcSourceConnectorConfig.TIMESTAMP_INITIAL_CONFIG, timestampInitial.toString());
    }

    if (timeZone != null) {
      taskConfig.put(JdbcSourceConnectorConfig.DB_TIMEZONE_CONFIG, timeZone);
    }

    if (batchSize != null) {
      taskConfig.put(JdbcSourceTaskConfig.BATCH_MAX_ROWS_CONFIG, batchSize.toString());
    }

    task.start(taskConfig);
  }

  private void verifyIncrementingFirstPoll(String topic) throws Exception {
    List<SourceRecord> records = task.poll();
    assertEquals(Collections.singletonMap(1, 1), countIntValues(records, "id"));
    assertEquals(Collections.singletonMap(1L, 1), countIntIncrementingOffsets(records, "id"));
    assertIncrementingOffsets(records);
    assertRecordsTopic(records, topic);
  }

  private List<SourceRecord> verifyMultiTimestampFirstPoll(String topic) throws Exception {
    List<SourceRecord> records = task.poll();
    assertEquals(1, records.size());
    assertEquals(Collections.singletonMap(1, 1), countIntValues(records, "id"));
    assertEquals(Collections.singletonMap(10L, 1), countTimestampValues(records, "created"));
    assertMultiTimestampOffsets(records);
    assertRecordsTopic(records, topic);
    return records;
  }

  private List<SourceRecord> verifyTimestampFirstPoll(String topic) throws Exception {
    List<SourceRecord> records = task.poll();
    assertEquals(1, records.size());
    assertEquals(Collections.singletonMap(1, 1), countIntValues(records, "id"));
    assertEquals(Collections.singletonMap(10L, 1), countTimestampValues(records, "modified"));
    assertTimestampOffsets(records);
    assertRecordsTopic(records, topic);
    return records;
  }

  private void verifyIncrementingAndTimestampFirstPoll(String topic) throws Exception {
    List<SourceRecord> records = verifyTimestampFirstPoll(topic);
    assertIncrementingOffsets(records);
  }

  private void verifyIncrementingAndMultiTimestampFirstPoll(String topic) throws Exception {
    List<SourceRecord> records = verifyMultiTimestampFirstPoll(topic);
    assertIncrementingOffsets(records);
  }



  private <T> void verifyPoll(int numRecords, String valueField, List<T> values,
                              boolean timestampOffsets, boolean incrementingOffsets, boolean multiTimestampOffsets,
                              String topic)
      throws Exception {
    List<SourceRecord> records = task.poll();
    int count = 0;
    while(records == null && count++ < 5) {
      records = task.poll();
      Thread.sleep(500);
    }
    assertNotNull(records);
    assertEquals(numRecords, records.size());

    HashMap<T, Integer> valueCounts = new HashMap<>();
    for(T value : values) {
      valueCounts.put(value, 1);
    }
    assertEquals(valueCounts, countIntValues(records, valueField));

    if (timestampOffsets) {
      assertTimestampOffsets(records);
    }
    if (incrementingOffsets) {
      assertIncrementingOffsets(records);
    }
    if (multiTimestampOffsets) {
      assertMultiTimestampOffsets(records);
    }

    assertRecordsTopic(records, topic);
  }

  private enum Field {
    KEY,
    VALUE,
    TIMESTAMP_VALUE,
    INCREMENTING_OFFSET,
    TIMESTAMP_OFFSET
  }

  @SuppressWarnings("unchecked")
  private <T> Map<T, Integer> countInts(List<SourceRecord> records, Field field, String fieldName) {
    Map<T, Integer> result = new HashMap<>();
    for (SourceRecord record : records) {
      T extracted;
      switch (field) {
        case KEY:
          extracted = (T)record.key();
          break;
        case VALUE:
          extracted = (T)((Struct)record.value()).get(fieldName);
          break;
        case TIMESTAMP_VALUE: {
          java.util.Date rawTimestamp = (java.util.Date) ((Struct)record.value()).get(fieldName);
          extracted = (T) (Long) rawTimestamp.getTime();
          break;
        }
        case INCREMENTING_OFFSET: {
          TimestampIncrementingOffset offset = TimestampIncrementingOffset.fromMap(record.sourceOffset());
          extracted = (T) (Long) offset.getIncrementingOffset();
          break;
        }
        case TIMESTAMP_OFFSET: {
          TimestampIncrementingOffset offset = TimestampIncrementingOffset.fromMap(record.sourceOffset());
          Timestamp rawTimestamp = offset.getTimestampOffset();
          extracted = (T) (Long) rawTimestamp.getTime();
          break;
        }
        default:
          throw new RuntimeException("Invalid field");
      }
      Integer count = result.get(extracted);
      count = (count != null ? count : 0) + 1;
      result.put(extracted, count);
    }
    return result;
  }

  private Map<Integer, Integer> countIntValues(List<SourceRecord> records, String fieldName) {
    return countInts(records, Field.VALUE, fieldName);
  }

  private Map<Long, Integer> countTimestampValues(List<SourceRecord> records, String fieldName) {
    return countInts(records, Field.TIMESTAMP_VALUE, fieldName);
  }

  private Map<Long, Integer> countIntIncrementingOffsets(List<SourceRecord> records, String fieldName) {
    return countInts(records, Field.INCREMENTING_OFFSET, fieldName);
  }


  private void assertIncrementingOffsets(List<SourceRecord> records) {
    // Should use incrementing field as offsets
    for(SourceRecord record : records) {
      Object incrementing = ((Struct)record.value()).get("id");
      long incrementingValue = incrementing instanceof Integer ? (long)(Integer)incrementing
                                                               : (Long)incrementing;
      long offsetValue = TimestampIncrementingOffset.fromMap(record.sourceOffset()).getIncrementingOffset();
      assertEquals(incrementingValue, offsetValue);
    }
  }

  private void assertTimestampOffsets(List<SourceRecord> records) {
    // Should use timestamps as offsets
    for(SourceRecord record : records) {
      Timestamp timestampValue = (Timestamp) ((Struct)record.value()).get("modified");
      Timestamp offsetValue = TimestampIncrementingOffset.fromMap(record.sourceOffset()).getTimestampOffset();
      assertTrue(
          String.format("Invalid timestamp {} and offset {} combination.", timestampValue,
              offsetValue),
          timestampValue.compareTo(offsetValue) >= 0
      );
    }
  }

  private void assertMultiTimestampOffsets(List<SourceRecord> records) {
    for(SourceRecord record : records) {
      Timestamp timestampValue = (Timestamp) ((Struct)record.value()).get("modified");
      if (timestampValue == null) {
        timestampValue = (Timestamp) ((Struct)record.value()).get("created");
      }
      Timestamp offsetValue = TimestampIncrementingOffset.fromMap(record.sourceOffset()).getTimestampOffset();
      assertEquals(timestampValue, offsetValue);
    }
  }

  private void assertRecordsTopic(List<SourceRecord> records, String topic) {
    for (SourceRecord record : records) {
      assertEquals(topic, record.topic());
    }
  }

  private void assertRecordsSourcePartition(List<SourceRecord> records,
                                            Map<String, String> partition) {
    for (SourceRecord record : records) {
      assertEquals(partition, record.sourcePartition());
    }
  }
}<|MERGE_RESOLUTION|>--- conflicted
+++ resolved
@@ -866,7 +866,6 @@
     PowerMock.verifyAll();
   }
 
-<<<<<<< HEAD
   @Test (expected = ConnectException.class)
   public void testTaskFailsIfNoQueryOrTablesConfigProvided() {
     initializeTask();
@@ -883,7 +882,8 @@
     props.put(JdbcSourceTaskConfig.TABLES_CONFIG, "[dbo.table]");
     props.put(JdbcSourceConnectorConfig.QUERY_CONFIG, "Select * from some table");
     task.start(props);
-=======
+  }
+
   @Test
   public void testCustomQueryMultipleRecordsWithDBPartition() throws Exception {
     expectInitializeNoOffsets(Arrays.asList(JOIN_QUERY_PARTITION));
@@ -949,7 +949,6 @@
     verifyPoll(3, "id", Arrays.asList(4, 5, 6), true, false, false, TOPIC_PREFIX);
 
     PowerMock.verifyAll();
->>>>>>> 56d737fa
   }
 
   private void startTask(String timestampColumn, String incrementingColumn, String query) {
