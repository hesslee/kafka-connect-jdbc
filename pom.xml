<?xml version="1.0" encoding="UTF-8"?>
<!--
  ~ Copyright 2018 Confluent Inc.
  ~
  ~ Licensed under the Confluent Community License (the "License"); you may not use
  ~ this file except in compliance with the License.  You may obtain a copy of the
  ~ License at
  ~
  ~ http://www.confluent.io/confluent-community-license
  ~
  ~ Unless required by applicable law or agreed to in writing, software
  ~ distributed under the License is distributed on an "AS IS" BASIS, WITHOUT
  ~ WARRANTIES OF ANY KIND, either express or implied.  See the License for the
  ~ specific language governing permissions and limitations under the License.
  -->
<project xmlns="http://maven.apache.org/POM/4.0.0"
         xmlns:xsi="http://www.w3.org/2001/XMLSchema-instance"
         xsi:schemaLocation="http://maven.apache.org/POM/4.0.0 http://maven.apache.org/maven-v4_0_0.xsd">

    <modelVersion>4.0.0</modelVersion>

    <parent>
        <groupId>io.confluent</groupId>
        <artifactId>common</artifactId>
        <version>5.3.5-SNAPSHOT</version>
    </parent>

    <groupId>io.confluent</groupId>
    <artifactId>kafka-connect-jdbc</artifactId>
    <packaging>jar</packaging>
    <name>kafka-connect-jdbc</name>
    <organization>
        <name>Confluent, Inc.</name>
        <url>http://confluent.io</url>
    </organization>
    <url>http://confluent.io</url>
    <description>
       A Kafka Connect JDBC connector for copying data between databases and Kafka.
    </description>

    <licenses>
        <license>
            <name>Confluent Community License</name>
            <url>http://www.confluent.io/confluent-community-license</url>
            <distribution>repo</distribution>
        </license>
    </licenses>

    <scm>
        <connection>scm:git:git://github.com/confluentinc/kafka-connect-jdbc.git</connection>
        <developerConnection>scm:git:git@github.com:confluentinc/kafka-connect-jdbc.git</developerConnection>
        <url>https://github.com/confluentinc/kafka-connect-jdbc</url>
        <tag>HEAD</tag>
    </scm>

    <properties>
        <confluent.version>${project.version}</confluent.version>
        <derby.version>10.14.2.0</derby.version>
        <commons-io.version>2.4</commons-io.version>
        <kafka.connect.maven.plugin.version>0.11.1</kafka.connect.maven.plugin.version>
        <sqlite-jdbc.version>3.25.2</sqlite-jdbc.version>
        <postgresql.version>42.2.19</postgresql.version>
        <jtds.driver.version>1.3.1</jtds.driver.version>
        <licenses.name>Confluent Community License</licenses.name>
        <licenses.version>${project.version}</licenses.version>
        <project.build.sourceEncoding>UTF-8</project.build.sourceEncoding>
        <project.package.home>target/${project.artifactId}-${project.version}-package</project.package.home>
    </properties>

    <repositories>
        <repository>
            <id>confluent</id>
            <name>Confluent</name>
            <url>http://packages.confluent.io/maven/</url>
        </repository>
    </repositories>

    <dependencies>
        <dependency>
            <groupId>org.apache.kafka</groupId>
            <artifactId>connect-api</artifactId>
            <scope>provided</scope>
        </dependency>
        <dependency>
            <groupId>org.apache.kafka</groupId>
            <artifactId>connect-runtime</artifactId>
            <version>${kafka.version}</version>
            <scope>provided</scope>
        </dependency>
         <!-- JDBC drivers, only included in runtime so they get packaged -->
        <dependency>
            <groupId>org.xerial</groupId>
            <artifactId>sqlite-jdbc</artifactId>
            <version>${sqlite-jdbc.version}</version>
            <scope>runtime</scope>
        </dependency>
        <dependency>
            <groupId>org.postgresql</groupId>
            <artifactId>postgresql</artifactId>
            <version>${postgresql.version}</version>
            <scope>runtime</scope>
        </dependency>
        <dependency>
            <groupId>net.sourceforge.jtds</groupId>
            <artifactId>jtds</artifactId>
            <version>${jtds.driver.version}</version>
            <scope>runtime</scope>
        </dependency>

        <dependency>
            <groupId>junit</groupId>
            <artifactId>junit</artifactId>
            <scope>test</scope>
        </dependency>
        <dependency>
            <groupId>org.easymock</groupId>
            <artifactId>easymock</artifactId>
            <scope>test</scope>
        </dependency>
        <dependency>
            <groupId>org.powermock</groupId>
            <artifactId>powermock-module-junit4</artifactId>
            <scope>test</scope>
        </dependency>
        <dependency>
            <groupId>org.powermock</groupId>
            <artifactId>powermock-api-easymock</artifactId>
            <scope>test</scope>
        </dependency>
        <dependency>
            <groupId>org.apache.derby</groupId>
            <artifactId>derby</artifactId>
            <version>${derby.version}</version>
            <scope>test</scope>
        </dependency>
        <dependency>
            <groupId>commons-io</groupId>
            <artifactId>commons-io</artifactId>
            <version>${commons-io.version}</version>
            <scope>test</scope>
        </dependency>
        <dependency>
            <groupId>org.mockito</groupId>
            <artifactId>mockito-all</artifactId>
            <scope>test</scope>
        </dependency>
        <dependency>
            <groupId>org.slf4j</groupId>
            <artifactId>slf4j-log4j12</artifactId>
            <scope>test</scope>
        </dependency>
        <dependency>
            <groupId>io.zonky.test</groupId>
            <artifactId>embedded-postgres</artifactId>
            <version>1.2.6</version>
            <scope>test</scope>
        </dependency>
        <dependency>
            <groupId>ch.vorburger.mariaDB4j</groupId>
            <artifactId>mariaDB4j</artifactId>
            <version>2.4.0</version>
            <scope>test</scope>
        </dependency>
        <dependency>
            <groupId>org.mariadb.jdbc</groupId>
            <artifactId>mariadb-java-client</artifactId>
            <version>2.5.3</version>
            <scope>test</scope>
        </dependency>
        <dependency>
            <groupId>com.microsoft.sqlserver</groupId>
            <artifactId>mssql-jdbc</artifactId>
            <version>8.4.1.jre11</version>
            <scope>test</scope>
        </dependency>
        <dependency>
            <groupId>org.apache.kafka</groupId>
            <artifactId>connect-runtime</artifactId>
            <version>${kafka.version}</version>
            <scope>test</scope>
        </dependency>
        <dependency>
            <groupId>org.apache.kafka</groupId>
            <artifactId>connect-runtime</artifactId>
            <version>${kafka.version}</version>
            <type>test-jar</type>
            <classifier>test</classifier>
            <scope>test</scope>
        </dependency>
        <dependency>
            <groupId>org.apache.kafka</groupId>
            <artifactId>kafka_${kafka.scala.version}</artifactId>
            <version>${kafka.version}</version>
            <scope>test</scope>
        </dependency>
        <dependency>
            <groupId>org.apache.kafka</groupId>
            <artifactId>kafka_${kafka.scala.version}</artifactId>
            <version>${kafka.version}</version>
            <type>test-jar</type>
            <classifier>test</classifier>
            <scope>test</scope>
        </dependency>
        <dependency>
            <groupId>org.apache.kafka</groupId>
            <artifactId>kafka-clients</artifactId>
            <version>${kafka.version}</version>
            <classifier>test</classifier>
            <type>test-jar</type>
            <scope>test</scope>
        </dependency>
<<<<<<< HEAD
        <dependency>
            <groupId>org.testcontainers</groupId>
            <artifactId>testcontainers</artifactId>
            <version>1.15.0-rc2</version>
=======

        <!-- common pom defines them in dependency management and hence they're pulled in compile scope.
        Explicitly define them as test to prevent from them form being packaged. -->
        <dependency>
            <groupId>com.101tec</groupId>
            <artifactId>zkclient</artifactId>
            <version>${zkclient.version}</version>
            <scope>test</scope>
        </dependency>
        <dependency>
            <groupId>org.apache.zookeeper</groupId>
            <artifactId>zookeeper</artifactId>
            <version>${zookeeper.version}</version>
>>>>>>> 96fc3d10
            <scope>test</scope>
        </dependency>
    </dependencies>

    <build>
        <plugins>
            <plugin>
                <groupId>org.apache.maven.plugins</groupId>
                <artifactId>maven-compiler-plugin</artifactId>
                <inherited>true</inherited>
                <configuration>
                    <compilerArgs>
                        <arg>-Xlint:all</arg>
                        <arg>-Werror</arg>
                    </compilerArgs>
                </configuration>
            </plugin>
            <plugin>
                <groupId>io.confluent</groupId>
                <version>${kafka.connect.maven.plugin.version}</version>
                <artifactId>kafka-connect-maven-plugin</artifactId>
                <executions>
                    <execution>
                        <goals>
                            <goal>kafka-connect</goal>
                        </goals>
                        <configuration>
                            <title>Kafka Connect JDBC</title>
                            <documentationUrl>https://docs.confluent.io/${project.version}/connect/connect-jdbc/docs/index.html</documentationUrl>
                            <description>
                                The JDBC source and sink connectors allow you to exchange data between relational databases and Kafka.

                                The JDBC source connector allows you to import data from any relational database with a JDBC driver into Kafka topics. By using JDBC, this connector can support a wide variety of databases without requiring custom code for each one.

                                Data is loaded by periodically executing a SQL query and creating an output record for each row in the result set. By default, all tables in a database are copied, each to its own output topic. The database is monitored for new or deleted tables and adapts automatically. When copying data from a table, the connector can load only new or modified rows by specifying which columns should be used to detect new or modified data.

                                The JDBC sink connector allows you to export data from Kafka topics to any relational database with a JDBC driver. By using JDBC, this connector can support a wide variety of databases without requiring a dedicated connector for each one. The connector polls data from Kafka to write to the database based on the topics subscription. It is possible to achieve idempotent writes with upserts. Auto-creation of tables, and limited auto-evolution is also supported.
                            </description>
                            <logo>logos/jdbc.jpg</logo>

                            <supportProviderName>Confluent, Inc.</supportProviderName>
                            <supportSummary>Confluent supports the JDBC sink and source connectors alongside community members as part of its Confluent Platform offering.</supportSummary>
                            <supportUrl>https://docs.confluent.io/current/</supportUrl>
                            <supportLogo>logos/confluent.png</supportLogo>

                            <ownerUsername>confluentinc</ownerUsername>
                            <ownerType>organization</ownerType>
                            <ownerName>Confluent, Inc.</ownerName>
                            <ownerUrl>https://confluent.io/</ownerUrl>
                            <ownerLogo>logos/confluent.png</ownerLogo>

                            <dockerNamespace>confluentinc</dockerNamespace>
                            <dockerName>cp-kafka-connect</dockerName>
                            <dockerTag>${project.version}</dockerTag>

                            <componentTypes>
                                <componentType>sink</componentType>
                                <componentType>source</componentType>
                            </componentTypes>

                            <tags>
                                <tag>jdbc</tag>
                                <tag>database</tag>
                                <tag>dbms</tag>
                                <tag>rdbms</tag>
                                <tag>sql</tag>
                                <tag>mysql</tag>
                                <tag>postgresql</tag>
                                <tag>oracle</tag>
                                <tag>sql server</tag>
                                <tag>db2</tag>
                                <tag>sybase</tag>
                                <tag>vertica</tag>
                                <tag>sap hana</tag>
                                <tag>derby</tag>
                                <tag>sqlite</tag>
                            </tags>

                            <confluentControlCenterIntegration>true</confluentControlCenterIntegration>
                        </configuration>
                    </execution>
                </executions>
            </plugin>
            <plugin>
                <groupId>org.apache.maven.plugins</groupId>
                <artifactId>maven-failsafe-plugin</artifactId>
                <executions>
                    <execution>
                        <!--normal integration tests should not run the memory-restricted tests -->
                        <id>integration-test</id>
                        <configuration>
                            <excludes>
                                <exclude>**/*OOM*.java</exclude>
                            </excludes>
                        </configuration>
                    </execution>
                    <execution>
                        <id>integration-test-memory-restricted</id>
                        <goals>
                            <goal>integration-test</goal>
                        </goals>
                        <configuration>
                            <!-- out-of-memory tests should have a restricted heap size-->
                            <argLine>@{argLine} -Djava.awt.headless=true -Xmx128M</argLine>
                            <includes>
                                <include>**/*OOM*.java</include>
                            </includes>
                        </configuration>
                    </execution>
                </executions>
            </plugin>
            <plugin>
                <artifactId>maven-assembly-plugin</artifactId>
                <configuration>
                    <descriptors>
                        <descriptor>src/assembly/development.xml</descriptor>
                        <descriptor>src/assembly/package.xml</descriptor>
                    </descriptors>
                </configuration>
                <executions>
                    <execution>
                        <id>make-assembly</id>
                        <phase>package</phase>
                        <goals>
                            <goal>single</goal>
                        </goals>
                    </execution>
                </executions>
            </plugin>
            <plugin>
                <groupId>org.apache.maven.plugins</groupId>
                <artifactId>maven-checkstyle-plugin</artifactId>
                <executions>
                    <execution>
                        <id>validate</id>
                        <phase>validate</phase>
                        <configuration>
                            <suppressionsLocation>checkstyle/suppressions.xml</suppressionsLocation>
                        </configuration>
                        <goals>
                            <goal>check</goal>
                        </goals>
                    </execution>
                </executions>
            </plugin>
        </plugins>
        <resources>
            <resource>
                <directory>src/main/resources</directory>
                <filtering>true</filtering>
            </resource>
        </resources>
    </build>

    <profiles>
        <profile>
            <id>rpm</id>
            <build>
            <plugins>
                <plugin>
                    <groupId>org.codehaus.mojo</groupId>
                    <artifactId>rpm-maven-plugin</artifactId>
                    <version>2.1.5</version>
                    <executions>
                        <execution>
                            <id>generate-rpm</id>
                            <goals>
                                <goal>rpm</goal>
                            </goals>
                        </execution>
                    </executions>
                        <configuration>
                            <group>Applications/Internet</group>
                            <packager>Confluent Packaging</packager>
                            <license>${licenses.name}</license>
                            <needarch>noarch</needarch>
                            <targetOS>linux</targetOS>
                            <requires>
                                <require>confluent-common = ${project.version}</require>
                            </requires>
                            <mappings>
                                <mapping>
                                    <directory>/usr/share/java/${project.artifactId}</directory>
                                    <sources>
                                        <source>
                                            <location>${project.package.home}/share/java/${project.artifactId}</location>
                                        </source>
                                    </sources>
                                </mapping>
                                <mapping>
                                    <configuration>true</configuration>
                                    <directory>/etc/${project.artifactId}</directory>
                                    <sources>
                                        <source>
                                            <location>${project.package.home}/etc/${project.artifactId}</location>
                                        </source>
                                    </sources>
                                </mapping>
                                <mapping>
                                    <documentation>true</documentation>
                                    <directory>/usr/share/doc/${project.artifactId}</directory>
                                    <sources>
                                        <source>
                                            <location>${project.package.home}/share/doc/${project.artifactId}</location>
                                        </source>
                                    </sources>
                                </mapping>
                            </mappings>
                        </configuration>
                    </plugin>
                </plugins>
            </build>
        </profile>
        <profile>
            <id>standalone</id>
            <build>
                <plugins>
                    <plugin>
                        <artifactId>maven-assembly-plugin</artifactId>
                        <configuration>
                            <descriptors>
                                <descriptor>src/assembly/standalone.xml</descriptor>
                            </descriptors>
                        </configuration>
                    </plugin>
                </plugins>
            </build>
        </profile>
        <profile>
            <id>licenses-package</id>
            <build>
                <plugins>
                    <plugin>
                        <groupId>org.codehaus.mojo</groupId>
                        <artifactId>exec-maven-plugin</artifactId>
                        <version>1.2.1</version>
                        <executions>
                            <execution>
                                <id>create-licenses</id>
                                <configuration>
                                    <mainClass>io.confluent.licenses.LicenseFinder</mainClass>
                                    <arguments>
                                        <!-- Note use of development instead of package so we pick up all dependencies. -->
                                        <argument>-i ${project.build.directory}/${project.build.finalName}-package/share/java/kafka-connect-jdbc</argument>
                                        <argument>-o ${project.basedir}/licenses</argument>
                                        <argument>-f</argument>
                                        <argument>-h ${project.build.directory}/${project.build.finalName}-package/share/doc/kafka-connect-jdbc/licenses.html</argument>
                                        <argument>-l ${project.build.directory}/${project.build.finalName}-package/share/doc/kafka-connect-jdbc/licenses</argument>
                                        <argument>-n ${project.build.directory}/${project.build.finalName}-package/share/doc/kafka-connect-jdbc/notices</argument>
                                        <argument>-t ${project.name}</argument>
                                        <argument>-x licenses-${licenses.version}.jar</argument>
                                    </arguments>
                                </configuration>
                                <phase>package</phase>
                                <goals>
                                    <goal>java</goal>
                                </goals>
                            </execution>
                        </executions>
                        <configuration>
                            <includeProjectDependencies>true</includeProjectDependencies>
                            <includePluginDependencies>true</includePluginDependencies>
                            <executableDependency>
                                <groupId>io.confluent</groupId>
                                <artifactId>licenses</artifactId>
                            </executableDependency>
                        </configuration>
                        <dependencies>
                            <dependency>
                                <groupId>io.confluent</groupId>
                                <artifactId>licenses</artifactId>
                                <version>${licenses.version}</version>
                            </dependency>
                        </dependencies>
                    </plugin>
                </plugins>
            </build>
        </profile>
	<profile>
        <id>licenses-source</id>
            <build>
                <plugins>
                    <plugin>
                        <groupId>org.codehaus.mojo</groupId>
                        <artifactId>exec-maven-plugin</artifactId>
                        <version>1.2.1</version>
                        <executions>
                            <execution>
                                <id>create-licenses</id>
                                <configuration>
                                    <mainClass>io.confluent.licenses.LicenseFinder</mainClass>
                                    <arguments>
                                        <!-- Note use of development instead of package so we pick up all dependencies. -->
                                        <argument>-i ${project.build.directory}/${project.build.finalName}-development/share/java/kafka-connect-jdbc</argument>
                                        <argument>-o ${project.basedir}/licenses</argument>
                                        <argument>-f</argument>
                                        <argument>-h ${project.basedir}/licenses.html</argument>
                                        <argument>-l ${project.basedir}/licenses</argument>
                                        <argument>-n ${project.basedir}/notices</argument>
                                        <argument>-t ${project.name}</argument>
                                        <argument>-x licenses-${licenses.version}.jar</argument>
                                    </arguments>
                                </configuration>
                                <phase>package</phase>
                                <goals>
                                    <goal>java</goal>
                                </goals>
                            </execution>
                        </executions>
                        <configuration>
                            <includeProjectDependencies>true</includeProjectDependencies>
                            <includePluginDependencies>true</includePluginDependencies>
                            <executableDependency>
                                <groupId>io.confluent</groupId>
                                <artifactId>licenses</artifactId>
                            </executableDependency>
                        </configuration>
                        <dependencies>
                            <dependency>
                                <groupId>io.confluent</groupId>
                                <artifactId>licenses</artifactId>
                                <version>${licenses.version}</version>
                            </dependency>
                        </dependencies>
                    </plugin>
                    <plugin>
                        <artifactId>maven-clean-plugin</artifactId>
                        <version>3.0.0</version>
                        <configuration>
                            <filesets>
                                <fileset>
                                    <directory>.</directory>
                                    <includes>
                                        <include>licenses.html</include>
                                        <directory>licenses/*.*</directory>
                                        <directory>notices/*.*</directory>
                                    </includes>
                                </fileset>
                            </filesets>
                        </configuration>
                    </plugin>
                </plugins>
            </build>
        </profile>
    </profiles>
</project><|MERGE_RESOLUTION|>--- conflicted
+++ resolved
@@ -209,12 +209,12 @@
             <type>test-jar</type>
             <scope>test</scope>
         </dependency>
-<<<<<<< HEAD
         <dependency>
             <groupId>org.testcontainers</groupId>
             <artifactId>testcontainers</artifactId>
             <version>1.15.0-rc2</version>
-=======
+            <scope>test</scope>
+        </dependency>
 
         <!-- common pom defines them in dependency management and hence they're pulled in compile scope.
         Explicitly define them as test to prevent from them form being packaged. -->
@@ -228,7 +228,6 @@
             <groupId>org.apache.zookeeper</groupId>
             <artifactId>zookeeper</artifactId>
             <version>${zookeeper.version}</version>
->>>>>>> 96fc3d10
             <scope>test</scope>
         </dependency>
     </dependencies>
